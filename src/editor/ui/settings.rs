--- conflicted
+++ resolved
@@ -110,7 +110,6 @@
             );
         }
 
-<<<<<<< HEAD
         ui.heading("Undo");
         world.resource_scope::<ChangeChainSettings, _>(|_world, mut settings| {
             ui.add(
@@ -119,7 +118,14 @@
             );
         });
 
-=======
+        ui.heading("Undo");
+        world.resource_scope::<ChangeChainSettings, _>(|_world, mut settings| {
+            ui.add(
+                egui::DragValue::new(&mut settings.max_change_chain_size)
+                    .prefix("Max change chain size: "),
+            );
+        });
+
         ui.add_space(8.);
         ui.heading("New Tab Behaviour");
         let new_window_settings = &mut world.resource_mut::<NewWindowSettings>();
@@ -127,7 +133,6 @@
 
         ui.add_space(8.);
         ui.heading("Hotkeys in Game view tab");
->>>>>>> 9fcd99b4
         if world.contains_resource::<AllHotkeys>() {
             egui::Grid::new("hotkeys_grid")
                 .num_columns(2)
