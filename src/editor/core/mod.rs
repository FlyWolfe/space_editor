--- conflicted
+++ resolved
@@ -7,7 +7,6 @@
 pub mod tool;
 pub use tool::*;
 
-<<<<<<< HEAD
 pub mod task_storage;
 pub use task_storage::*;
 
@@ -19,8 +18,6 @@
 #[cfg(feature = "persistance_editor")]
 pub use persistance::*;
 
-=======
->>>>>>> 74f1f27a
 pub mod gltf_unpack;
 pub mod settings;
 
