use bevy::prelude::*;
use bevy_inspector_egui::*;
use bevy_xpbd_3d::{math::Quaternion, prelude::*};

use crate::prelude::EditorRegistryExt;

use super::{collider::ColliderPrimitive, Vector};

pub fn register_xpbd_spatial_types(app: &mut App) {
    app.editor_registry::<RayCasterPrefab>();
    app.editor_into_sync::<RayCasterPrefab, RayCaster>();
    app.editor_registry::<ShapeCasterPrefab>();
    app.editor_into_sync::<ShapeCasterPrefab, ShapeCaster>();
}

#[derive(Component, Reflect, Clone, Debug, InspectorOptions)]
#[reflect(Component, Default)]
pub struct RayCasterPrefab {
    pub direction: Vector,
    pub origin: Vector,
}

impl Default for RayCasterPrefab {
    fn default() -> Self {
        Self {
            direction: Vector::X,
            origin: Vector::ZERO,
        }
    }
}

impl From<RayCasterPrefab> for RayCaster {
    fn from(val: RayCasterPrefab) -> Self {
<<<<<<< HEAD
        RayCaster::new(val.origin, val.direction)
=======
        Self::new(val.origin, val.direction)
>>>>>>> 74f1f27a
    }
}

#[derive(Component, Reflect, Clone, Debug, InspectorOptions, Default)]
#[reflect(Component, Default)]
pub struct ShapeCasterPrefab {
    pub shape: ColliderPrimitive,
    pub origin: Vector,
    pub direction: Vector,
    pub shape_rotation: Quaternion,
}

impl From<ShapeCasterPrefab> for ShapeCaster {
    fn from(val: ShapeCasterPrefab) -> Self {
        Self::new(
            val.shape.to_collider(),
            val.origin,
            val.shape_rotation,
            val.direction,
        )
        .with_ignore_origin_penetration(true)
    }
}<|MERGE_RESOLUTION|>--- conflicted
+++ resolved
@@ -31,11 +31,7 @@
 
 impl From<RayCasterPrefab> for RayCaster {
     fn from(val: RayCasterPrefab) -> Self {
-<<<<<<< HEAD
-        RayCaster::new(val.origin, val.direction)
-=======
         Self::new(val.origin, val.direction)
->>>>>>> 74f1f27a
     }
 }
 
